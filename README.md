# RSON: Restructured Object Notation

RSON is JSON, with a little bit of sugar: Comments, Commas, and Tags.

For example:

```
{
    "numbers": +0123.0,       # Can have leading zeros
    "octal": 0o10,            # Oh, and comments too
    "hex": 0xFF,              #
    "binary": 0b1000_0001,     # Number literals can have _'s 

    "lists": [1,2,3],         # Lists can have trailing commas

    "strings": "At least \x61 \u0061 and \U00000061 work now",
    "or": 'a string',          # both "" and '' work.

    "records": {
        "a": 1,               # Must have unique keys
        "b": 2,               # and the order must be kept
    },
}
```

Along with some sugar atop JSON, RSON supports tagging literals to represent types outside of JSON:

- `@datetime "2017-11-22T23:32:07.100497Z"`, a tagged RFC 3339 datestamp
- `@duration 60` (a duration in seconds, float or int)
- `@base64 "...=="`, a base64 encoded bytestring
- `@set`, `@dict`, `@complex`, `@bytestring`


## JSON in a nutshell:

 - A unicode text file, without a Byte Order Mark
 - Whitespace is `\t`, `\r`, `\n`, `\x20`
 - JSON document is either list, or object
 - Lists are `[]`, `[obj]`, `[ obj, obj ]`, ...
 - Objects: `{ "key": value}`, only string keys
 - Built-ins: `true`, `false`, `null`
 - `"unicode strings"` with escapes `\" \\ \/ \b \f \n \r \t \uFFFF`, and no control codes unecaped.
 - int/float numbers (unary minus, no leading zeros, except for `0.xxx`)
 - No Comments, No Trailing commas

## RSON in a Nutshell

 - File MUST be utf-8, not cesu-8/utf-16/utf-32, without surrogate pairs.
 - Use `#.... <end of line>` for comments
 - Byte Order Mark is treated as whitespace (along with `\x09`, `\x0a`, `\x0d`, `\x20`)
 - RSON Document is any RSON Object, (i.e `1` is a valid RSON file).
 - Lists are `[]`, `[obj]`, `[obj,]`, `[obj, obj]` ... (trailing comma optional)
 - Records are `{ "key": value}`, keys must be unique, order must be preserved. 
 - Built-ins: `true`, `false`, `null`
 - `"unicode strings"` with escapes `\" \\ \/ \b \f \n \r \t \uFFFF`, no control codes unecaped, and `''` can be used instead of `""`.
 - int/float numbers (unary plus or minus, allowleading zeros, hex, octal, and binary integer liters)
 - Tagged literals: `@name [1,2,3]` for any other type of value.

 Errors are fatal. A record with duplicate keys, or a string too long, or a number to big to represent MUST cause the parse to fail outright.


# RSON Object Model and Syntax

RSON has the following types of literals:

 - `null`, `true`, `false`
 - Numbers (Floating Point, and integer literals: decimal, binary, octal, hex)
 - Strings (using single or double quotes)
 - Lists
 - Records (a JSON object with ordering and without duplicate keys)
 - Tagged Literal

RSON has a number of built-in tags:
 - `@object`, `@bool`, `@int`, `@float`, `@string`, `@list`, `@record`

As well as optional tags for other types:

 - `@bytestring`, or `@base64` for bytestrings
 - `@float "0x0p0"`, for C99 Hex Floating Point Literals
 - `@dict` for unordered key-value maps
 - `@set` for sets, `@complex` for complex numbers
 - `@datetime`, `@duration` for time as point or measurement.

## RSON strings: 

 - use ''s or ""s
 - json escapes, and `\xFF` (as `\u00FF`), `\UFFFFFFFF`  `\'` too
 - no surrogate pairs, no unprintables

## RSON numbers:

 - allow unary minus, plus
 - allow leading zero
 - allow underscores (except leading digits)
 - binary ints: `0b1010`
 - octal ints `0o777`
 - hex ints: `0xFF` 
 - floating point: `1.123e-10` `-0.0` `+0.0` 
 - limits on size are implementation defined, parsers MAY reject numbers that are too big to represent.

Special floating point values `NaN`, `+Infinity` are represented using C99 hex literals, `@float "NaN"`

## RSON lists:

 - allow trailing commas

## RSON records (aka, JSON objects):

<<<<<<< HEAD
 - no duplicate keys
 - insertion order must be preserved (like modern python, ruby, javascript do)
=======
 - no duplicate keys: parser MUST reject
 - insertion order must be preserved, but not considered in equality
>>>>>>> d1279eef
 - allow trailing commas
 - implementations MUST support string keys

 two keys are the same if

 - both strings and same codepoints (unnormalized)
 - same numerical value i.e `1` and `1.0` and `1.0e0` are the same key, `+0.0`, `-0.0` are the same key,
 - lists of same size and items are same
 - records of same size and key,values are same, ignoring order
 
semantics of `NaN` keys, or collections containing them are implementation defined.

## RSON tagged objects:

 - `@foo.foo {"foo":1}` name is any unicode letter/digit, `_`or a `.`
 - `@int 1`, `@string "two"` are just `1` and `"two"`
 - do not nest,
 - whitespace between tag name and object is *mandatory*
 - every type has a reserved tag name
 - parsers MAY reject unknown, or return a wrapped object 

### RSON C99 float strings (optional):

 - `@float "0x0p0"` C99 style, sprintf('%a') format
 - `@float "NaN"` or nan,Inf,inf,+Inf,-Inf,+inf,-inf
 -  no underscores allowed

`<sign>0x<hex mantissa>p<sign><decimal exponent>` or `...1x...` for subnormals.

### RSON sets (optional):

 - `@set [1,2,3]`
 - always a tagged list
 - no duplicate items, same rules as records
 - ordering does not matter when comparing

### RSON dicts (optional):

This is for compatibility with hash tables without insertion order preservation.

 - `@dict {"a":1}` 
 - keys must be emitted in lexical order, must round trip in same order.
 - keys must all be the same type: number or string 
 - no duplicate items, same rules as records
 - a `@dict` is equal to a record if it has same keys, ignoring order.

sort order is only defined for keys of the same type

### RSON datetimes/periods (optional):

 - RFC 3339 format in UTC, (i.e 'Zulu time')
 - `@datetime "2017-11-22T23:32:07.100497Z"`
 - `@duration 60` (in seconds, float or int)
 - UTC MUST be supported, using `Z` suffix
 - implementations should support subset of RFC 3339

### RSON bytestrings (optional):

 - `@bytestring "....\xff"` 
 - `@base64 "...=="`
 - returns a bytestring if possible
 - can't have `\u` `\U` escapes > 0xFF
 - all non printable ascii characters must be escaped: `\xFF`

### RSON complex numbers: (optional)

 - `@complex [0,1]` (real, imaginary)

### Builtin RSON Tags:

Pass throughs (i.e `@foo bar` is `bar`):

 - `@object` on any 
 - `@bool` on true, or false
 - `@int` on ints
 - `@float` on ints or floats
 - `@string` on strings
 - `@list` on lists
 - `@record` on records

Tags that transform the literal:

 - @float on strings (for C99 hex floats, including NaN, -Inf, +Inf)
 - @duration on numbers (seconds)
 - @datetime on strings (utc timestamp)
 - @base64 on strings (into a bytesting)
 - @bytestring on strings (into a bytestring)
 - @set on lists 
 - @complex on lists
 - @dict on records

Reserved:

 - `@unknown`

Any other use of a builtin tag is an error and MUST be rejected.

# RSON Test Vectors

## MUST parse
```
@object null
@bool true
false
0
@float 0.0
-0.0
"test-\x32-\u0032-\U00000032"
'test \" \''
[]
[1,]
{"a":"b",}
```

## MUST not parse

```
_1
0b0123
0o999
0xGHij
@set {}
@dict []
[,]
{"a"}
{"a":1, "a":2}
@object @object {}
"\uD800\uDD01"
```
<|MERGE_RESOLUTION|>--- conflicted
+++ resolved
@@ -106,13 +106,8 @@
 
 ## RSON records (aka, JSON objects):
 
-<<<<<<< HEAD
- - no duplicate keys
- - insertion order must be preserved (like modern python, ruby, javascript do)
-=======
  - no duplicate keys: parser MUST reject
  - insertion order must be preserved, but not considered in equality
->>>>>>> d1279eef
  - allow trailing commas
  - implementations MUST support string keys
 
